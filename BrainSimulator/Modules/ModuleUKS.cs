﻿//
// PROPRIETARY AND CONFIDENTIAL
// Brain Simulator 3 v.1.0
// © 2022 FutureAI, Inc., all rights reserved
// 

using System;
using System.Collections.Generic;
using System.IO;
using System.Linq;
using UKS;

namespace BrainSimulator.Modules;

/// <summary>
/// Contains a collection of Things linked by Relationships to implement Common Sense and general knowledge.
/// </summary>
public partial class ModuleUKS : ModuleBase
{
    //keeps the file name for xml storage
    public string fileName = "";

//    public UKS.UKS theUKS = null;
    //set size parameters as needed in the constructor
    //set max to be -1 if unlimited
    public ModuleUKS()
    {
        allowMultipleDialogs = true;
//        theUKS = MainWindow.theUKS;
    }


    /// <summary>
    /// Currently not used...for future background processing needs
    /// </summary>
    public override void Fire()
    {
        Init();  //be sure to leave this here to enable use of the na variable
    }

    
    /// <summary>
    /// /////////////////////////////////////////////////////////// XML File save/load
    /// </summary>

    public override void Initialize()
    {
        MainWindow.SuspendEngine();
//        theUKS = new UKS.UKS();

        // Make sure all other loaded modules get notified of UKS Initialization
        UKSInitialized();
        MainWindow.ResumeEngine();
    }

    //these two functions transform the UKS into an structure which can be serialized/deserialized
    //by translating object references into array indices, all the problems of circular references go away
    public override void SetUpBeforeSave()
    {
        base.SetUpBeforeSave();
        if (fileName != null && fileName.Length > 0)
        {
            theUKS.SaveUKStoXMLFile();
        }
    }

    public override void SetUpAfterLoad()
    {
        GetUKS();
        base.SetUpAfterLoad();
        if (!string.IsNullOrEmpty(fileName))
        {
            fileName = Utils.RebaseFolderToCurrentDevEnvironment(fileName);
            //theUKS.LoadUKSfromXMLFile();
        }
        else
        {
            theUKS = new();
        }
    }


    //this is needed for the dialog treeview
    public List<Thing> GetTheUKS()
    {
        return new List<Thing>();
//        return theUKS.UKSList;
    }

<<<<<<< HEAD
    // If a thing exists, return it.  If not, create it.
    // If it is currently an unknown, defining the parent can make it known
    public Thing GetOrAddThing(string label, object parent = null, Thing source = null )
    {
        Thing thingToReturn = null;

        if (string.IsNullOrEmpty(label)) return thingToReturn;

        thingToReturn = ThingLabels.GetThing(label);
        if (thingToReturn != null) return thingToReturn;

        Thing correctParent = null;
        if (parent is string s)
            correctParent = ThingLabels.GetThing(s);
        if (parent is Thing t)
            correctParent = t;
        if (correctParent == null)
            correctParent = ThingLabels.GetThing("unknownObject");

        if (correctParent is null) throw new ArgumentException("GetOrAddThing: could not find parent");

        if (label.EndsWith("*"))
        {
            string baseLabel = label.Substring(0, label.Length - 1);
            Thing newParent = ThingLabels.GetThing(baseLabel);
            //instead of creating a new Thing, see if the next label for this item already exists and can be reused
            if (source != null)
            {
                int digit = 0;
                while (source.Relationships.FindFirst(x => x.reltype.Label == baseLabel + digit) != null) digit++;
                Thing labeled = ThingLabels.GetThing(baseLabel + digit);
                if (labeled != null)
                    return labeled;
            }
            if (newParent == null)
                newParent = AddThing(baseLabel, correctParent);
            correctParent = newParent;
        }

        thingToReturn = AddThing(label, correctParent);
        return thingToReturn;
    }
=======
>>>>>>> 7fbfed39
}
    
 <|MERGE_RESOLUTION|>--- conflicted
+++ resolved
@@ -87,51 +87,6 @@
 //        return theUKS.UKSList;
     }
 
-<<<<<<< HEAD
-    // If a thing exists, return it.  If not, create it.
-    // If it is currently an unknown, defining the parent can make it known
-    public Thing GetOrAddThing(string label, object parent = null, Thing source = null )
-    {
-        Thing thingToReturn = null;
-
-        if (string.IsNullOrEmpty(label)) return thingToReturn;
-
-        thingToReturn = ThingLabels.GetThing(label);
-        if (thingToReturn != null) return thingToReturn;
-
-        Thing correctParent = null;
-        if (parent is string s)
-            correctParent = ThingLabels.GetThing(s);
-        if (parent is Thing t)
-            correctParent = t;
-        if (correctParent == null)
-            correctParent = ThingLabels.GetThing("unknownObject");
-
-        if (correctParent is null) throw new ArgumentException("GetOrAddThing: could not find parent");
-
-        if (label.EndsWith("*"))
-        {
-            string baseLabel = label.Substring(0, label.Length - 1);
-            Thing newParent = ThingLabels.GetThing(baseLabel);
-            //instead of creating a new Thing, see if the next label for this item already exists and can be reused
-            if (source != null)
-            {
-                int digit = 0;
-                while (source.Relationships.FindFirst(x => x.reltype.Label == baseLabel + digit) != null) digit++;
-                Thing labeled = ThingLabels.GetThing(baseLabel + digit);
-                if (labeled != null)
-                    return labeled;
-            }
-            if (newParent == null)
-                newParent = AddThing(baseLabel, correctParent);
-            correctParent = newParent;
-        }
-
-        thingToReturn = AddThing(label, correctParent);
-        return thingToReturn;
-    }
-=======
->>>>>>> 7fbfed39
 }
     
  