--- conflicted
+++ resolved
@@ -70,14 +70,8 @@
                                   command=lambda:self.submit_input())
         submit_button.grid(row=3, column=1, pady=20, sticky="W")  # W = west
         self.level.bind("<Return>", self.handle_return)
-<<<<<<< HEAD
        
         if sys.argv[0]  != "":
-=======
-        ## Do mainloop (??? for Windows ???)
-        print (sys.argv[0])
-        if sys.argv[0] != "":
->>>>>>> 3789a9b7
             self.level.mainloop()
     
     ############
@@ -93,13 +87,9 @@
 ##  Expose Methods  ##
 ######################
 
-<<<<<<< HEAD
 def Init():
     global view
     view = ViewDialogAddStatement()
-=======
-view = ViewDialogAddStatement(level=tk.Toplevel())
->>>>>>> 3789a9b7
 
 def Fire() -> bool:
     return view.fire()
